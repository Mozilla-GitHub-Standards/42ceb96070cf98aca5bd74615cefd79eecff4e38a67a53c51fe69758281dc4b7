language: node_js

node_js:
 - "8"

dist: trusty
sudo: true

services:
  - redis-server

addons:
  apt:
    sources:
    - ubuntu-toolchain-r-test
    packages:
    - g++-4.8
    - mysql-server-5.6
    - mysql-client-core-5.6
    - mysql-client-5.6

notifications:
  email:
    - rfkelly@mozilla.com
    - jrgm@mozilla.com
  irc:
    channels:
      - "irc.mozilla.org#fxa-bots"
    use_notice: false
    skip_join: false

_aliases:
  - &test
    before_install:
    - npm i -g npm@6
    - npm config set spin false
  - &fxa-auth-memory-test
    env: DB=memory
    <<: *test
  - &fxa-auth-mysql-test
    env: DB=mysql
    <<: *test
  - &fxa-oauth-memory-test
    env: CXX=g++-4.8 NODE_ENV=test DB=memory
    <<: *test
  - &fxa-oauth-mysql-test
    env: CXX=g++-4.8 NODE_ENV=test DB=mysql
    <<: *test

<<<<<<< HEAD
jobs:
  include:
  - stage:
    node_js: 8
    <<: *fxa-auth-memory-test
    install:
      - npm ci
    script:
      - npm run test-ci
      - npm run test-e2e
      - npm run test-scripts
      # Test fxa-auth-mailer
      - grunt templates && git status -s | (! grep 'M lib/senders/templates/')
      - grunt l10n-extract
      # HACK: ignore npm audit errors for now until we get them all fixed
      - npm audit || true
  - stage:
    node_js: 8
    <<: *fxa-auth-mysql-test
    install:
      - npm ci
    script:
      - ./scripts/start-travis-auth-db-mysql.sh
      - npm run test-ci
      - npm run test-e2e
  - stage:
    node_js: 8
    <<: *fxa-oauth-memory-test
    install:
      - cd fxa-oauth-server && npm ci && cd ..
    script: cd fxa-oauth-server && npm test
  - stage:
    node_js: 8
    <<: *fxa-oauth-memory-test
    install:
      - cd fxa-oauth-server && npm ci && cd ..
    script: cd fxa-oauth-server && npm test
=======
script:
  - if [ $DB == "mysql" ]; then ./scripts/start-travis-auth-db-mysql.sh; fi
  - npm run test-ci
  - npm run test-e2e
  - npm run test-scripts
  # Test fxa-auth-mailer
  - grunt templates && git status -s | (! grep 'M lib/senders/templates/')
  - grunt l10n-extract
  - npm run lint:deps
>>>>>>> 93580daf
<|MERGE_RESOLUTION|>--- conflicted
+++ resolved
@@ -47,7 +47,6 @@
     env: CXX=g++-4.8 NODE_ENV=test DB=mysql
     <<: *test
 
-<<<<<<< HEAD
 jobs:
   include:
   - stage:
@@ -59,11 +58,9 @@
       - npm run test-ci
       - npm run test-e2e
       - npm run test-scripts
-      # Test fxa-auth-mailer
       - grunt templates && git status -s | (! grep 'M lib/senders/templates/')
       - grunt l10n-extract
-      # HACK: ignore npm audit errors for now until we get them all fixed
-      - npm audit || true
+      - npm run lint:deps
   - stage:
     node_js: 8
     <<: *fxa-auth-mysql-test
@@ -84,15 +81,4 @@
     <<: *fxa-oauth-memory-test
     install:
       - cd fxa-oauth-server && npm ci && cd ..
-    script: cd fxa-oauth-server && npm test
-=======
-script:
-  - if [ $DB == "mysql" ]; then ./scripts/start-travis-auth-db-mysql.sh; fi
-  - npm run test-ci
-  - npm run test-e2e
-  - npm run test-scripts
-  # Test fxa-auth-mailer
-  - grunt templates && git status -s | (! grep 'M lib/senders/templates/')
-  - grunt l10n-extract
-  - npm run lint:deps
->>>>>>> 93580daf
+    script: cd fxa-oauth-server && npm test