--- conflicted
+++ resolved
@@ -213,13 +213,8 @@
         const ip = request.app.clientAddress
         const payload = body.payload
         const endpointAction = body._endpointAction || 'devicesNotify'
-<<<<<<< HEAD
-
-
-=======
-
-
->>>>>>> a4fe9645
+
+
         if (! validatePushPayload(payload, endpointAction)) {
           return reply(error.invalidRequestParameter('invalid payload'))
         }
